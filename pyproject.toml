[build-system]
requires = ["setuptools>=80.9.0"]
build-backend = "setuptools.build_meta"

[project]
name = "llm-chat"
version = "0.1.0"
description = "A chatbot application that leverages LLMs served via OpenAI spec APIs."
readme = "README.md"
requires-python = ">=3.10,<4.0"
authors = [
  {name = "Sarthak Joshi", email = "sarthak.joshi94@yahoo.in"}
]
license = {text = "MIT"}
keywords = ["chatbot", "streamlit", "ai"]
dependencies = [
  "streamlit~=1.49.1",
  "pydantic-settings~=2.10.1",
  "openai~=1.107.0",
  "llama-index~=0.13.0",
  "llama-index-vector-stores-qdrant~=0.8.1",
  "llama-index-embeddings-openai~=0.5.0",
  "llama-index-embeddings-huggingface~=0.6.0",
  "qdrant-client~=1.15.1",
  "tree-sitter~=0.25.0",
  "tree-sitter-c-sharp~=0.23.1",
  "tree-sitter-embedded-template~=0.25.0",
  "tree-sitter-language-pack~=0.9.0",
  "tree-sitter-yaml~=0.7.1",
  "fastembed~=0.7.1",
  "numpy~=2.2.6",
  "tenacity~=9.1.2",
  "httpx~=0.28.1",
  "trafilatura~=2.0.0",
<<<<<<< HEAD
  "google-api-python-client~=2.163.0",
  "transformers~=4.48.0",
=======
  "google-api-python-client~=2.181.0",
  "transformers~=4.56.1",
  "sentence_transformers~=5.1.0",
>>>>>>> 741d3101
  "scipy~=1.16.1",
  "langgraph~=0.6.6"
]

[project.optional-dependencies]
dev = [
  "pytest~=8.4.1",
  "pytest-mock~=3.15.0",
  "pytest-cov~=7.0.0",
  "pytest-asyncio~=1.1.0",
  "pytest-httpx~=0.35.0",
  "hypothesis~=6.138.2",
  "pyright~=1.1.403",
  "ruff~=0.12.2",
  "mypy~=1.17.1",
  "pylint==3.3.8",
  "pylint_google_style_guide_imports_enforcing==1.3.1",
  "bandit~=1.8.6",
  "yamllint~=1.37.1",
  "python-semantic-release~=10.4.0"
]
profiling = [
  "matplotlib>=3.7.0",
  "plotly>=5.15.0",
  "pandas>=2.0.0",
  "psutil>=5.9.0",
  "py-spy>=0.3.14",
  "flameprof>=0.4.0"
]
all = [
  "llm-chat[dev,profiling]"
]

[project.scripts]
chatbot = "chatbot.cli:main"

[tool.bandit]
exclude_dirs = ["scripts", "dev"]
skips = ["B101", "B110", "B311", "B404", "B603"]
severity = "medium"

[tool.isort]
src_paths = ["chatbot"]

[tool.pyright]
pythonVersion = "3.10"
typeCheckingMode = "strict"
reportMissingImports = true
reportUnknownMemberType = true
reportUnknownParameterType = true
reportUnknownVariableType = true
reportUnknownArgumentType = true
reportPrivateUsage = "warning"
reportUntypedFunctionDecorator = "warning"

[tool.pytest.ini_options]
minversion = "8.4.1"
addopts = "-ra -q --cov"
testpaths = [
  "tests"
]

[tool.setuptools]
packages = ["chatbot"]

[tool.semantic_release]
version_variables = [
    "pyproject.toml:version"
]
build_command = "python -m pip install build && python -m build"
dist_path = "dist/"
upload_to_pypi = false
upload_to_vcs_release = true
commit_parser = "conventional"
logging_use_named_masks = false
major_on_zero = true
tag_format = "v{version}"

[tool.semantic_release.commit_parser_options]
allowed_tags = ["build", "chore", "ci", "docs", "feat", "fix", "perf", "style", "refactor", "test"]
minor_tags = ["feat"]
patch_tags = ["fix", "perf"]

[tool.semantic_release.branches.main]
match = "(main|master)"
prerelease_token = "rc"
prerelease = false

[tool.semantic_release.changelog]
template_dir = "templates"
exclude_commit_patterns = []

[tool.semantic_release.changelog.default_templates]
changelog_file = "CHANGELOG.md"<|MERGE_RESOLUTION|>--- conflicted
+++ resolved
@@ -32,14 +32,9 @@
   "tenacity~=9.1.2",
   "httpx~=0.28.1",
   "trafilatura~=2.0.0",
-<<<<<<< HEAD
-  "google-api-python-client~=2.163.0",
-  "transformers~=4.48.0",
-=======
   "google-api-python-client~=2.181.0",
   "transformers~=4.56.1",
   "sentence_transformers~=5.1.0",
->>>>>>> 741d3101
   "scipy~=1.16.1",
   "langgraph~=0.6.6"
 ]
