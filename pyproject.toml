--- conflicted
+++ resolved
@@ -31,13 +31,9 @@
   "numpy~=2.2.6",
   "tenacity~=9.1.2",
   "httpx~=0.28.1",
-<<<<<<< HEAD
-  "trafilatura~=1.12.2",
+  "trafilatura~=2.0.0",
   "google-api-python-client~=2.163.0",
   "transformers~=4.48.0"
-=======
-  "trafilatura~=2.0.0"
->>>>>>> c7b57547
 ]
 
 [project.optional-dependencies]
